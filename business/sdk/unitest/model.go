--- conflicted
+++ resolved
@@ -64,13 +64,10 @@
 	Assets              []assetbus.Asset
 	ContactInfo         []contactinfobus.ContactInfo
 	Brands              []brandbus.Brand
-<<<<<<< HEAD
 	Roles               []rolebus.Role
 	UserRoles           []userrolebus.UserRole
 	OrgUnits            []organizationalunitbus.OrganizationalUnit
-=======
 	ProductCategories   []productcategorybus.ProductCategory
->>>>>>> e0780eb4
 }
 
 type Table struct {
