// Package crud binds the crud domain set of routes into the specified app.
package crud

import (
	"time"

	"github.com/timmaaaz/ichor/api/domain/http/assets/approvalstatusapi"
	"github.com/timmaaaz/ichor/api/domain/http/assets/assetapi"
	"github.com/timmaaaz/ichor/api/domain/http/assets/assettagapi"
	"github.com/timmaaaz/ichor/api/domain/http/assets/tagapi"
	"github.com/timmaaaz/ichor/api/domain/http/assets/userassetapi"
	"github.com/timmaaaz/ichor/api/domain/http/assets/validassetapi"
	"github.com/timmaaaz/ichor/api/domain/http/core/contactinfoapi"
	"github.com/timmaaaz/ichor/api/domain/http/inventory/core/brandapi"
	"github.com/timmaaaz/ichor/api/domain/http/inventory/core/physicalattributeapi"
	"github.com/timmaaaz/ichor/api/domain/http/inventory/core/productapi"
	"github.com/timmaaaz/ichor/api/domain/http/inventory/core/productcategoryapi"
	"github.com/timmaaaz/ichor/api/domain/http/location/officeapi"
	"github.com/timmaaaz/ichor/api/domain/http/permissions/roleapi"
	"github.com/timmaaaz/ichor/api/domain/http/permissions/tableaccessapi"
	"github.com/timmaaaz/ichor/api/domain/http/permissions/userroleapi"
	"github.com/timmaaaz/ichor/api/domain/http/users/reportstoapi"
	"github.com/timmaaaz/ichor/api/domain/http/users/titleapi"
	"github.com/timmaaaz/ichor/api/domain/http/warehouse/warehouseapi"

	"github.com/timmaaaz/ichor/api/domain/http/assets/assetconditionapi"
	"github.com/timmaaaz/ichor/api/domain/http/assets/assettypeapi"

	"github.com/timmaaaz/ichor/api/domain/http/assets/fulfillmentstatusapi"
	"github.com/timmaaaz/ichor/api/domain/http/checkapi"
	"github.com/timmaaaz/ichor/api/domain/http/homeapi"
	"github.com/timmaaaz/ichor/api/domain/http/location/cityapi"
	"github.com/timmaaaz/ichor/api/domain/http/location/countryapi"
	"github.com/timmaaaz/ichor/api/domain/http/location/regionapi"
	"github.com/timmaaaz/ichor/api/domain/http/location/streetapi"
	"github.com/timmaaaz/ichor/api/domain/http/users/status/approvalapi"
	"github.com/timmaaaz/ichor/api/domain/http/users/status/commentapi"
	"github.com/timmaaaz/ichor/api/domain/http/users/userapi"
	"github.com/timmaaaz/ichor/api/sdk/http/mux"

	"github.com/timmaaaz/ichor/business/domain/assets/approvalstatusbus"
	"github.com/timmaaaz/ichor/business/domain/assets/approvalstatusbus/stores/approvalstatusdb"
	"github.com/timmaaaz/ichor/business/domain/assets/assetbus"
	"github.com/timmaaaz/ichor/business/domain/assets/assetbus/stores/assetdb"
	"github.com/timmaaaz/ichor/business/domain/assets/validassetbus"
	validassetdb "github.com/timmaaaz/ichor/business/domain/assets/validassetbus/stores/assetdb"
	"github.com/timmaaaz/ichor/business/domain/core/contactinfobus"
	"github.com/timmaaaz/ichor/business/domain/core/contactinfobus/stores/contactinfodb"
	"github.com/timmaaaz/ichor/business/domain/inventory/core/brandbus"
	"github.com/timmaaaz/ichor/business/domain/inventory/core/brandbus/stores/branddb"
	"github.com/timmaaaz/ichor/business/domain/inventory/core/physicalattributebus"
	"github.com/timmaaaz/ichor/business/domain/inventory/core/physicalattributebus/stores/physicalattributedb"
	"github.com/timmaaaz/ichor/business/domain/inventory/core/productbus/stores/productdb"
	"github.com/timmaaaz/ichor/business/domain/inventory/core/productcategorybus"
	"github.com/timmaaaz/ichor/business/domain/inventory/core/productcategorybus/stores/productcategorydb"
	"github.com/timmaaaz/ichor/business/domain/permissions/permissionsbus"
	"github.com/timmaaaz/ichor/business/domain/permissions/permissionsbus/stores/permissionscache"
	"github.com/timmaaaz/ichor/business/domain/permissions/permissionsbus/stores/permissionsdb"
	"github.com/timmaaaz/ichor/business/domain/permissions/rolebus"
	"github.com/timmaaaz/ichor/business/domain/permissions/rolebus/stores/rolecache"
	"github.com/timmaaaz/ichor/business/domain/permissions/rolebus/stores/roledb"
	"github.com/timmaaaz/ichor/business/domain/permissions/tableaccessbus"
	"github.com/timmaaaz/ichor/business/domain/permissions/tableaccessbus/stores/tableaccesscache"
	"github.com/timmaaaz/ichor/business/domain/permissions/tableaccessbus/stores/tableaccessdb"
	"github.com/timmaaaz/ichor/business/domain/permissions/userrolebus"
	"github.com/timmaaaz/ichor/business/domain/permissions/userrolebus/stores/userrolecache"
	"github.com/timmaaaz/ichor/business/domain/permissions/userrolebus/stores/userroledb"
	"github.com/timmaaaz/ichor/business/domain/users/status/approvalbus"
	"github.com/timmaaaz/ichor/business/domain/users/status/approvalbus/stores/approvaldb"
	"github.com/timmaaaz/ichor/business/domain/users/status/commentbus"
	"github.com/timmaaaz/ichor/business/domain/users/status/commentbus/stores/commentdb"
	"github.com/timmaaaz/ichor/business/domain/warehouse/warehousebus"
	"github.com/timmaaaz/ichor/business/domain/warehouse/warehousebus/stores/warehousedb"

	"github.com/timmaaaz/ichor/business/domain/assets/assettagbus"
	"github.com/timmaaaz/ichor/business/domain/assets/assettagbus/store/assettagdb"
	"github.com/timmaaaz/ichor/business/domain/assets/tagbus"
	"github.com/timmaaaz/ichor/business/domain/assets/tagbus/stores/tagdb"
	"github.com/timmaaaz/ichor/business/domain/assets/userassetbus"
	"github.com/timmaaaz/ichor/business/domain/assets/userassetbus/stores/userassetdb"
	"github.com/timmaaaz/ichor/business/domain/location/officebus"
	"github.com/timmaaaz/ichor/business/domain/location/officebus/stores/officedb"
	"github.com/timmaaaz/ichor/business/domain/users/reportstobus"
	"github.com/timmaaaz/ichor/business/domain/users/reportstobus/store/reportstodb"
	"github.com/timmaaaz/ichor/business/domain/users/titlebus"
	"github.com/timmaaaz/ichor/business/domain/users/titlebus/stores/titledb"

	"github.com/timmaaaz/ichor/business/domain/assets/assetconditionbus"
	"github.com/timmaaaz/ichor/business/domain/assets/assetconditionbus/stores/assetconditiondb"
	"github.com/timmaaaz/ichor/business/domain/assets/assettypebus"
	"github.com/timmaaaz/ichor/business/domain/assets/assettypebus/stores/assettypedb"
	"github.com/timmaaaz/ichor/business/domain/assets/fulfillmentstatusbus"
	fulfillmentstatusdb "github.com/timmaaaz/ichor/business/domain/assets/fulfillmentstatusbus/stores"

	"github.com/timmaaaz/ichor/business/domain/inventory/core/productbus"

	"github.com/timmaaaz/ichor/business/domain/homebus"
	"github.com/timmaaaz/ichor/business/domain/homebus/stores/homedb"
	"github.com/timmaaaz/ichor/business/domain/location/citybus"
	"github.com/timmaaaz/ichor/business/domain/location/citybus/stores/citydb"
	"github.com/timmaaaz/ichor/business/domain/location/countrybus"
	"github.com/timmaaaz/ichor/business/domain/location/countrybus/stores/countrydb"
	"github.com/timmaaaz/ichor/business/domain/location/regionbus"
	"github.com/timmaaaz/ichor/business/domain/location/regionbus/stores/regiondb"
	"github.com/timmaaaz/ichor/business/domain/location/streetbus"
	streetdb "github.com/timmaaaz/ichor/business/domain/location/streetbus/stores/streetdb"

	"github.com/timmaaaz/ichor/business/domain/users/userbus"
	"github.com/timmaaaz/ichor/business/domain/users/userbus/stores/usercache"
	"github.com/timmaaaz/ichor/business/domain/users/userbus/stores/userdb"
	"github.com/timmaaaz/ichor/business/sdk/delegate"
	"github.com/timmaaaz/ichor/foundation/web"
)

// Routes constructs the add value which provides the implementation of
// of RouteAdder for specifying what routes to bind to this instance.
func Routes() add {
	return add{}
}

type add struct{}

// Add implements the RouterAdder interface.
func (add) Add(app *web.App, cfg mux.Config) {

	// Construct the business domain packages we need here so we are using the
	// sames instances for the different set of domain apis.
	delegate := delegate.New(cfg.Log)
	userApprovalStatusBus := approvalbus.NewBusiness(cfg.Log, delegate, approvaldb.NewStore(cfg.Log, cfg.DB))
	userBus := userbus.NewBusiness(cfg.Log, delegate, userApprovalStatusBus, usercache.NewStore(cfg.Log, userdb.NewStore(cfg.Log, cfg.DB), time.Minute))
	userApprovalCommentBus := commentbus.NewBusiness(cfg.Log, delegate, userBus, commentdb.NewStore(cfg.Log, cfg.DB))

	homeBus := homebus.NewBusiness(cfg.Log, userBus, delegate, homedb.NewStore(cfg.Log, cfg.DB))
	countryBus := countrybus.NewBusiness(cfg.Log, delegate, countrydb.NewStore(cfg.Log, cfg.DB))
	regionBus := regionbus.NewBusiness(cfg.Log, delegate, regiondb.NewStore(cfg.Log, cfg.DB))
	cityBus := citybus.NewBusiness(cfg.Log, delegate, citydb.NewStore(cfg.Log, cfg.DB))
	streetBus := streetbus.NewBusiness(cfg.Log, delegate, streetdb.NewStore(cfg.Log, cfg.DB))

	approvalStatusBus := approvalstatusbus.NewBusiness(cfg.Log, delegate, approvalstatusdb.NewStore(cfg.Log, cfg.DB))
	fulfillmentStatusBus := fulfillmentstatusbus.NewBusiness(cfg.Log, delegate, fulfillmentstatusdb.NewStore(cfg.Log, cfg.DB))
	assetConditionBus := assetconditionbus.NewBusiness(cfg.Log, delegate, assetconditiondb.NewStore(cfg.Log, cfg.DB))

	assetTypeBus := assettypebus.NewBusiness(cfg.Log, delegate, assettypedb.NewStore(cfg.Log, cfg.DB))
	validAssetBus := validassetbus.NewBusiness(cfg.Log, delegate, validassetdb.NewStore(cfg.Log, cfg.DB))
	tagBus := tagbus.NewBusiness(cfg.Log, delegate, tagdb.NewStore(cfg.Log, cfg.DB))
	assetTagBus := assettagbus.NewBusiness(cfg.Log, delegate, assettagdb.NewStore(cfg.Log, cfg.DB))

	titlebus := titlebus.NewBusiness(cfg.Log, delegate, titledb.NewStore(cfg.Log, cfg.DB))

	reportsToBus := reportstobus.NewBusiness(cfg.Log, delegate, reportstodb.NewStore(cfg.Log, cfg.DB))

	officeBus := officebus.NewBusiness(cfg.Log, delegate, officedb.NewStore(cfg.Log, cfg.DB))
	userAssetBus := userassetbus.NewBusiness(cfg.Log, delegate, userassetdb.NewStore(cfg.Log, cfg.DB))
	assetBus := assetbus.NewBusiness(cfg.Log, delegate, assetdb.NewStore(cfg.Log, cfg.DB))

	contactInfoBus := contactinfobus.NewBusiness(cfg.Log, delegate, contactinfodb.NewStore(cfg.Log, cfg.DB))
	brandBus := brandbus.NewBusiness(cfg.Log, delegate, branddb.NewStore(cfg.Log, cfg.DB))
	productCategoryBus := productcategorybus.NewBusiness(cfg.Log, delegate, productcategorydb.NewStore(cfg.Log, cfg.DB))
	productBus := productbus.NewBusiness(cfg.Log, delegate, productdb.NewStore(cfg.Log, cfg.DB))
	physicalAttributeBus := physicalattributebus.NewBusiness(cfg.Log, delegate, physicalattributedb.NewStore(cfg.Log, cfg.DB))

	warehouseBus := warehousebus.NewBusiness(cfg.Log, delegate, warehousedb.NewStore(cfg.Log, cfg.DB))

	roleBus := rolebus.NewBusiness(cfg.Log, delegate, rolecache.NewStore(cfg.Log, roledb.NewStore(cfg.Log, cfg.DB), 60*time.Minute))
	userRoleBus := userrolebus.NewBusiness(cfg.Log, delegate, userrolecache.NewStore(cfg.Log, userroledb.NewStore(cfg.Log, cfg.DB), 60*time.Minute))
	tableAccessBus := tableaccessbus.NewBusiness(cfg.Log, delegate, tableaccesscache.NewStore(cfg.Log, tableaccessdb.NewStore(cfg.Log, cfg.DB), 60*time.Minute))

	permissionsBus := permissionsbus.NewBusiness(cfg.Log, delegate, permissionscache.NewStore(cfg.Log, permissionsdb.NewStore(cfg.Log, cfg.DB), 60*time.Minute), userRoleBus, tableAccessBus, roleBus)

	checkapi.Routes(app, checkapi.Config{
		Build: cfg.Build,
		Log:   cfg.Log,
		DB:    cfg.DB,
	})

	homeapi.Routes(app, homeapi.Config{
		UserBus:    userBus,
		HomeBus:    homeBus,
		AuthClient: cfg.AuthClient,
	})

	userapi.Routes(app, userapi.Config{
		UserBus:    userBus,
		AuthClient: cfg.AuthClient,
	})

	countryapi.Routes(app, countryapi.Config{
		CountryBus: countryBus,
		AuthClient: cfg.AuthClient,
		Log:        cfg.Log,
	})

	regionapi.Routes(app, regionapi.Config{
		RegionBus:  regionBus,
		AuthClient: cfg.AuthClient,
		Log:        cfg.Log,
	})

	cityapi.Routes(app, cityapi.Config{
		CityBus:    cityBus,
		AuthClient: cfg.AuthClient,
		Log:        cfg.Log,
	})

	streetapi.Routes(app, streetapi.Config{
		StreetBus:  streetBus,
		AuthClient: cfg.AuthClient,
		Log:        cfg.Log,
	})

	approvalstatusapi.Routes(app, approvalstatusapi.Config{
		ApprovalStatusBus: approvalStatusBus,
		AuthClient:        cfg.AuthClient,
		Log:               cfg.Log,
	})

	fulfillmentstatusapi.Routes(app, fulfillmentstatusapi.Config{
		FulfillmentStatusBus: fulfillmentStatusBus,
		AuthClient:           cfg.AuthClient,
		Log:                  cfg.Log,
	})

	assetconditionapi.Routes(app, assetconditionapi.Config{
		AssetConditionBus: assetConditionBus,
		AuthClient:        cfg.AuthClient,
		Log:               cfg.Log,
	})

	assettypeapi.Routes(app, assettypeapi.Config{
		AssetTypeBus: assetTypeBus,
		AuthClient:   cfg.AuthClient,
		Log:          cfg.Log,
	})

	validassetapi.Routes(app, validassetapi.Config{
		ValidAssetBus:  validAssetBus,
		AuthClient:     cfg.AuthClient,
		Log:            cfg.Log,
		PermissionsBus: permissionsBus,
	})

	tagapi.Routes(app, tagapi.Config{
		TagBus:     tagBus,
		AuthClient: cfg.AuthClient,
		Log:        cfg.Log,
	})

	assettagapi.Routes(app, assettagapi.Config{
		AssetTagBus: assetTagBus,
		AuthClient:  cfg.AuthClient,
		Log:         cfg.Log,
	})
	titleapi.Routes(app, titleapi.Config{
		TitleBus:   titlebus,
		AuthClient: cfg.AuthClient,
		Log:        cfg.Log,
	})

	reportstoapi.Routes(app, reportstoapi.Config{
		ReportsToBus: reportsToBus,
		AuthClient:   cfg.AuthClient,
		Log:          cfg.Log,
	})

	officeapi.Routes(app, officeapi.Config{
		OfficeBus:  officeBus,
		AuthClient: cfg.AuthClient,
		Log:        cfg.Log,
	})
	userassetapi.Routes(app, userassetapi.Config{
		UserAssetBus: userAssetBus,
		AuthClient:   cfg.AuthClient,
		Log:          cfg.Log,
	})

	assetapi.Routes(app, assetapi.Config{
		AssetBus:   assetBus,
		AuthClient: cfg.AuthClient,
		Log:        cfg.Log,
	})
	approvalapi.Routes(app, approvalapi.Config{
		UserApprovalStatusBus: userApprovalStatusBus,
		AuthClient:            cfg.AuthClient,
		Log:                   cfg.Log,
	})

	commentapi.Routes(app, commentapi.Config{
		Log:                    cfg.Log,
		UserApprovalCommentBus: userApprovalCommentBus,
		AuthClient:             cfg.AuthClient,
	})

	contactinfoapi.Routes(app, contactinfoapi.Config{
		ContactInfoBus: contactInfoBus,
		AuthClient:     cfg.AuthClient,
		Log:            cfg.Log,
	})

	brandapi.Routes(app, brandapi.Config{
		BrandBus:   brandBus,
		AuthClient: cfg.AuthClient,
		Log:        cfg.Log,
	})

	productcategoryapi.Routes(app, productcategoryapi.Config{
		ProductCategoryBus: productCategoryBus,
		AuthClient:         cfg.AuthClient,
		Log:                cfg.Log,
	})

<<<<<<< HEAD
	warehouseapi.Routes(app, warehouseapi.Config{
		WarehouseBus:   warehouseBus,
		AuthClient:     cfg.AuthClient,
		Log:            cfg.Log,
		PermissionsBus: permissionsBus,
	})
=======
	// Permissions routes
	roleapi.Routes(app, roleapi.Config{
		Log:            cfg.Log,
		RoleBus:        roleBus,
		AuthClient:     cfg.AuthClient,
		PermissionsBus: permissionsBus,
	})

	userroleapi.Routes(app, userroleapi.Config{
		Log:            cfg.Log,
		UserRoleBus:    userRoleBus,
		AuthClient:     cfg.AuthClient,
		PermissionsBus: permissionsBus,
	})

	tableaccessapi.Routes(app, tableaccessapi.Config{
		Log:            cfg.Log,
		TableAccessBus: tableAccessBus,
		AuthClient:     cfg.AuthClient,
		PermissionsBus: permissionsBus,
	})
	productapi.Routes(app, productapi.Config{
		ProductBus: productBus,
		AuthClient: cfg.AuthClient,
		Log:        cfg.Log,
	})

	physicalattributeapi.Routes(app, physicalattributeapi.Config{
		PhysicalAttributeBus: physicalAttributeBus,
		AuthClient:           cfg.AuthClient,
		Log:                  cfg.Log,
	})
>>>>>>> 2bf8b290
}<|MERGE_RESOLUTION|>--- conflicted
+++ resolved
@@ -308,14 +308,12 @@
 		Log:                cfg.Log,
 	})
 
-<<<<<<< HEAD
 	warehouseapi.Routes(app, warehouseapi.Config{
 		WarehouseBus:   warehouseBus,
 		AuthClient:     cfg.AuthClient,
 		Log:            cfg.Log,
 		PermissionsBus: permissionsBus,
 	})
-=======
 	// Permissions routes
 	roleapi.Routes(app, roleapi.Config{
 		Log:            cfg.Log,
@@ -348,5 +346,4 @@
 		AuthClient:           cfg.AuthClient,
 		Log:                  cfg.Log,
 	})
->>>>>>> 2bf8b290
 }