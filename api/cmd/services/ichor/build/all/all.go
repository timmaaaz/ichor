// Package all binds all the routes into the specified app.
package all

import (
	"time"

	"github.com/timmaaaz/ichor/api/domain/http/assets/approvalstatusapi"
	"github.com/timmaaaz/ichor/api/domain/http/assets/assetapi"
	"github.com/timmaaaz/ichor/api/domain/http/assets/assetconditionapi"
	"github.com/timmaaaz/ichor/api/domain/http/assets/assettagapi"
	"github.com/timmaaaz/ichor/api/domain/http/assets/assettypeapi"
	"github.com/timmaaaz/ichor/api/domain/http/assets/tagapi"
	"github.com/timmaaaz/ichor/api/domain/http/assets/userassetapi"
	"github.com/timmaaaz/ichor/api/domain/http/assets/validassetapi"
	"github.com/timmaaaz/ichor/api/domain/http/core/contactinfoapi"
	"github.com/timmaaaz/ichor/api/domain/http/inventory/core/brandapi"
	"github.com/timmaaaz/ichor/api/domain/http/inventory/core/physicalattributeapi"
	"github.com/timmaaaz/ichor/api/domain/http/inventory/core/productcategoryapi"
	"github.com/timmaaaz/ichor/api/domain/http/location/officeapi"
	"github.com/timmaaaz/ichor/api/domain/http/permissions/roleapi"
	"github.com/timmaaaz/ichor/api/domain/http/permissions/tableaccessapi"
	"github.com/timmaaaz/ichor/api/domain/http/permissions/userroleapi"
	"github.com/timmaaaz/ichor/api/domain/http/users/reportstoapi"
	"github.com/timmaaaz/ichor/api/domain/http/users/status/approvalapi"
	"github.com/timmaaaz/ichor/api/domain/http/users/status/commentapi"
	"github.com/timmaaaz/ichor/api/domain/http/users/titleapi"
	"github.com/timmaaaz/ichor/api/domain/http/warehouse/warehouseapi"

	"github.com/timmaaaz/ichor/api/domain/http/assets/fulfillmentstatusapi"
	"github.com/timmaaaz/ichor/api/domain/http/checkapi"
	"github.com/timmaaaz/ichor/api/domain/http/homeapi"
	"github.com/timmaaaz/ichor/api/domain/http/location/cityapi"
	"github.com/timmaaaz/ichor/api/domain/http/location/countryapi"
	"github.com/timmaaaz/ichor/api/domain/http/location/regionapi"
	"github.com/timmaaaz/ichor/api/domain/http/location/streetapi"

	"github.com/timmaaaz/ichor/api/domain/http/rawapi"

	"github.com/timmaaaz/ichor/api/domain/http/users/userapi"

	"github.com/timmaaaz/ichor/api/sdk/http/mux"
	"github.com/timmaaaz/ichor/business/domain/assets/approvalstatusbus"
	"github.com/timmaaaz/ichor/business/domain/assets/approvalstatusbus/stores/approvalstatusdb"
	"github.com/timmaaaz/ichor/business/domain/assets/assetbus"
	"github.com/timmaaaz/ichor/business/domain/assets/assetbus/stores/assetdb"
	"github.com/timmaaaz/ichor/business/domain/assets/validassetbus"
	validassetdb "github.com/timmaaaz/ichor/business/domain/assets/validassetbus/stores/assetdb"
	"github.com/timmaaaz/ichor/business/domain/core/contactinfobus"
	"github.com/timmaaaz/ichor/business/domain/core/contactinfobus/stores/contactinfodb"
	"github.com/timmaaaz/ichor/business/domain/inventory/core/brandbus"
	"github.com/timmaaaz/ichor/business/domain/inventory/core/brandbus/stores/branddb"
	"github.com/timmaaaz/ichor/business/domain/inventory/core/physicalattributebus"
	"github.com/timmaaaz/ichor/business/domain/inventory/core/physicalattributebus/stores/physicalattributedb"
	"github.com/timmaaaz/ichor/business/domain/inventory/core/productcategorybus"
	"github.com/timmaaaz/ichor/business/domain/inventory/core/productcategorybus/stores/productcategorydb"
	"github.com/timmaaaz/ichor/business/domain/permissions/permissionsbus"
	"github.com/timmaaaz/ichor/business/domain/permissions/permissionsbus/stores/permissionscache"
	"github.com/timmaaaz/ichor/business/domain/permissions/permissionsbus/stores/permissionsdb"
	"github.com/timmaaaz/ichor/business/domain/permissions/rolebus"
	"github.com/timmaaaz/ichor/business/domain/permissions/rolebus/stores/rolecache"
	"github.com/timmaaaz/ichor/business/domain/permissions/rolebus/stores/roledb"
	"github.com/timmaaaz/ichor/business/domain/permissions/tableaccessbus"
	"github.com/timmaaaz/ichor/business/domain/permissions/tableaccessbus/stores/tableaccesscache"
	"github.com/timmaaaz/ichor/business/domain/permissions/tableaccessbus/stores/tableaccessdb"
	"github.com/timmaaaz/ichor/business/domain/permissions/userrolebus"
	"github.com/timmaaaz/ichor/business/domain/permissions/userrolebus/stores/userrolecache"
	"github.com/timmaaaz/ichor/business/domain/permissions/userrolebus/stores/userroledb"
	"github.com/timmaaaz/ichor/business/domain/warehouse/warehousebus"
	"github.com/timmaaaz/ichor/business/domain/warehouse/warehousebus/stores/warehousedb"

	"github.com/timmaaaz/ichor/business/domain/assets/assetconditionbus"
	"github.com/timmaaaz/ichor/business/domain/assets/assetconditionbus/stores/assetconditiondb"
	"github.com/timmaaaz/ichor/business/domain/assets/assettagbus"
	"github.com/timmaaaz/ichor/business/domain/assets/assettagbus/store/assettagdb"
	"github.com/timmaaaz/ichor/business/domain/assets/tagbus"
	"github.com/timmaaaz/ichor/business/domain/assets/tagbus/stores/tagdb"
	"github.com/timmaaaz/ichor/business/domain/assets/userassetbus"
	"github.com/timmaaaz/ichor/business/domain/assets/userassetbus/stores/userassetdb"
	"github.com/timmaaaz/ichor/business/domain/location/officebus"
	"github.com/timmaaaz/ichor/business/domain/location/officebus/stores/officedb"
	"github.com/timmaaaz/ichor/business/domain/users/reportstobus"
	"github.com/timmaaaz/ichor/business/domain/users/reportstobus/store/reportstodb"
	"github.com/timmaaaz/ichor/business/domain/users/titlebus"
	"github.com/timmaaaz/ichor/business/domain/users/titlebus/stores/titledb"

	productapi "github.com/timmaaaz/ichor/api/domain/http/inventory/core/productapi"
	"github.com/timmaaaz/ichor/business/domain/assets/assettypebus"
	"github.com/timmaaaz/ichor/business/domain/assets/assettypebus/stores/assettypedb"
	"github.com/timmaaaz/ichor/business/domain/assets/fulfillmentstatusbus"
	fulfillmentstatusdb "github.com/timmaaaz/ichor/business/domain/assets/fulfillmentstatusbus/stores"
	"github.com/timmaaaz/ichor/business/domain/homebus"
	"github.com/timmaaaz/ichor/business/domain/homebus/stores/homedb"
	"github.com/timmaaaz/ichor/business/domain/inventory/core/productbus"
	inventoryproductdb "github.com/timmaaaz/ichor/business/domain/inventory/core/productbus/stores/productdb"
	"github.com/timmaaaz/ichor/business/domain/location/citybus"
	citydb "github.com/timmaaaz/ichor/business/domain/location/citybus/stores/citydb"
	"github.com/timmaaaz/ichor/business/domain/location/countrybus"
	"github.com/timmaaaz/ichor/business/domain/location/countrybus/stores/countrydb"
	"github.com/timmaaaz/ichor/business/domain/location/regionbus"
	"github.com/timmaaaz/ichor/business/domain/location/regionbus/stores/regiondb"
	"github.com/timmaaaz/ichor/business/domain/location/streetbus"
	streetdb "github.com/timmaaaz/ichor/business/domain/location/streetbus/stores/streetdb"
	"github.com/timmaaaz/ichor/business/domain/users/status/approvalbus"
	"github.com/timmaaaz/ichor/business/domain/users/status/approvalbus/stores/approvaldb"
	"github.com/timmaaaz/ichor/business/domain/users/status/commentbus"
	"github.com/timmaaaz/ichor/business/domain/users/status/commentbus/stores/commentdb"
	"github.com/timmaaaz/ichor/business/domain/users/userbus"
	"github.com/timmaaaz/ichor/business/domain/users/userbus/stores/usercache"
	"github.com/timmaaaz/ichor/business/domain/users/userbus/stores/userdb"
	"github.com/timmaaaz/ichor/business/sdk/delegate"
	"github.com/timmaaaz/ichor/foundation/web"
)

// Routes constructs the add value which provides the implementation of
// of RouteAdder for specifying what routes to bind to this instance.
func Routes() add {
	return add{}
}

type add struct{}

// Add implements the RouterAdder interface.
func (add) Add(app *web.App, cfg mux.Config) {

	// Construct the business domain packages we need here so we are using the
	// sames instances for the different set of domain apis.
	delegate := delegate.New(cfg.Log)
	userApprovalStatusBus := approvalbus.NewBusiness(cfg.Log, delegate, approvaldb.NewStore(cfg.Log, cfg.DB))
	userBus := userbus.NewBusiness(cfg.Log, delegate, userApprovalStatusBus, usercache.NewStore(cfg.Log, userdb.NewStore(cfg.Log, cfg.DB), time.Minute))
	userApprovalCommentBus := commentbus.NewBusiness(cfg.Log, delegate, userBus, commentdb.NewStore(cfg.Log, cfg.DB))

	homeBus := homebus.NewBusiness(cfg.Log, userBus, delegate, homedb.NewStore(cfg.Log, cfg.DB))
	countryBus := countrybus.NewBusiness(cfg.Log, delegate, countrydb.NewStore(cfg.Log, cfg.DB))
	regionBus := regionbus.NewBusiness(cfg.Log, delegate, regiondb.NewStore(cfg.Log, cfg.DB))
	cityBus := citybus.NewBusiness(cfg.Log, delegate, citydb.NewStore(cfg.Log, cfg.DB))
	streetBus := streetbus.NewBusiness(cfg.Log, delegate, streetdb.NewStore(cfg.Log, cfg.DB))
	approvalStatusBus := approvalstatusbus.NewBusiness(cfg.Log, delegate, approvalstatusdb.NewStore(cfg.Log, cfg.DB))
	fulfillmentStatusBus := fulfillmentstatusbus.NewBusiness(cfg.Log, delegate, fulfillmentstatusdb.NewStore(cfg.Log, cfg.DB))
	assetConditionBus := assetconditionbus.NewBusiness(cfg.Log, delegate, assetconditiondb.NewStore(cfg.Log, cfg.DB))
	assetTypeBus := assettypebus.NewBusiness(cfg.Log, delegate, assettypedb.NewStore(cfg.Log, cfg.DB))
	validAssetBus := validassetbus.NewBusiness(cfg.Log, delegate, validassetdb.NewStore(cfg.Log, cfg.DB))
	tagBus := tagbus.NewBusiness(cfg.Log, delegate, tagdb.NewStore(cfg.Log, cfg.DB))
	assetTagBus := assettagbus.NewBusiness(cfg.Log, delegate, assettagdb.NewStore(cfg.Log, cfg.DB))
	titleBus := titlebus.NewBusiness(cfg.Log, delegate, titledb.NewStore(cfg.Log, cfg.DB))
	reportsToBus := reportstobus.NewBusiness(cfg.Log, delegate, reportstodb.NewStore(cfg.Log, cfg.DB))
	officeBus := officebus.NewBusiness(cfg.Log, delegate, officedb.NewStore(cfg.Log, cfg.DB))
	userAssetBus := userassetbus.NewBusiness(cfg.Log, delegate, userassetdb.NewStore(cfg.Log, cfg.DB))
	assetBus := assetbus.NewBusiness(cfg.Log, delegate, assetdb.NewStore(cfg.Log, cfg.DB))

	contactInfoBus := contactinfobus.NewBusiness(cfg.Log, delegate, contactinfodb.NewStore(cfg.Log, cfg.DB))
	brandBus := brandbus.NewBusiness(cfg.Log, delegate, branddb.NewStore(cfg.Log, cfg.DB))
	productCategoryBus := productcategorybus.NewBusiness(cfg.Log, delegate, productcategorydb.NewStore(cfg.Log, cfg.DB))
	productBus := productbus.NewBusiness(cfg.Log, delegate, inventoryproductdb.NewStore(cfg.Log, cfg.DB))
	physicalAttributeBus := physicalattributebus.NewBusiness(cfg.Log, delegate, physicalattributedb.NewStore(cfg.Log, cfg.DB))

	warehouseBus := warehousebus.NewBusiness(cfg.Log, delegate, warehousedb.NewStore(cfg.Log, cfg.DB))

	roleBus := rolebus.NewBusiness(cfg.Log, delegate, rolecache.NewStore(cfg.Log, roledb.NewStore(cfg.Log, cfg.DB), 60*time.Minute))
	userRoleBus := userrolebus.NewBusiness(cfg.Log, delegate, userrolecache.NewStore(cfg.Log, userroledb.NewStore(cfg.Log, cfg.DB), 60*time.Minute))
	tableAccessBus := tableaccessbus.NewBusiness(cfg.Log, delegate, tableaccesscache.NewStore(cfg.Log, tableaccessdb.NewStore(cfg.Log, cfg.DB), 60*time.Minute))

	permissionsBus := permissionsbus.NewBusiness(cfg.Log, delegate, permissionscache.NewStore(cfg.Log, permissionsdb.NewStore(cfg.Log, cfg.DB), 60*time.Minute), userRoleBus, tableAccessBus, roleBus)

	checkapi.Routes(app, checkapi.Config{
		Build: cfg.Build,
		Log:   cfg.Log,
		DB:    cfg.DB,
	})

	homeapi.Routes(app, homeapi.Config{
		Log:            cfg.Log,
		UserBus:        userBus,
		HomeBus:        homeBus,
		AuthClient:     cfg.AuthClient,
		PermissionsBus: permissionsBus,
	})

	rawapi.Routes(app)

	userapi.Routes(app, userapi.Config{
		Log:            cfg.Log,
		UserBus:        userBus,
		AuthClient:     cfg.AuthClient,
		PermissionsBus: permissionsBus,
	})

	countryapi.Routes(app, countryapi.Config{
		CountryBus:     countryBus,
		AuthClient:     cfg.AuthClient,
		Log:            cfg.Log,
		PermissionsBus: permissionsBus,
	})

	regionapi.Routes(app, regionapi.Config{
		RegionBus:      regionBus,
		AuthClient:     cfg.AuthClient,
		Log:            cfg.Log,
		PermissionsBus: permissionsBus,
	})

	cityapi.Routes(app, cityapi.Config{
		CityBus:        cityBus,
		AuthClient:     cfg.AuthClient,
		Log:            cfg.Log,
		PermissionsBus: permissionsBus,
	})

	streetapi.Routes(app, streetapi.Config{
		StreetBus:      streetBus,
		AuthClient:     cfg.AuthClient,
		Log:            cfg.Log,
		PermissionsBus: permissionsBus,
	})

	approvalstatusapi.Routes(app, approvalstatusapi.Config{
		ApprovalStatusBus: approvalStatusBus,
		AuthClient:        cfg.AuthClient,
		Log:               cfg.Log,
		PermissionsBus:    permissionsBus,
	})

	fulfillmentstatusapi.Routes(app, fulfillmentstatusapi.Config{
		FulfillmentStatusBus: fulfillmentStatusBus,
		AuthClient:           cfg.AuthClient,
		Log:                  cfg.Log,
		PermissionsBus:       permissionsBus,
	})

	assetconditionapi.Routes(app, assetconditionapi.Config{
		AssetConditionBus: assetConditionBus,
		AuthClient:        cfg.AuthClient,
		Log:               cfg.Log,
		PermissionsBus:    permissionsBus,
	})

	assettypeapi.Routes(app, assettypeapi.Config{
		AssetTypeBus:   assetTypeBus,
		AuthClient:     cfg.AuthClient,
		Log:            cfg.Log,
		PermissionsBus: permissionsBus,
	})

	validassetapi.Routes(app, validassetapi.Config{
		ValidAssetBus:  validAssetBus,
		AuthClient:     cfg.AuthClient,
		Log:            cfg.Log,
		PermissionsBus: permissionsBus,
	})

	tagapi.Routes(app, tagapi.Config{
		TagBus:         tagBus,
		AuthClient:     cfg.AuthClient,
		Log:            cfg.Log,
		PermissionsBus: permissionsBus,
	})

	titleapi.Routes(app, titleapi.Config{
		TitleBus:       titleBus,
		AuthClient:     cfg.AuthClient,
		Log:            cfg.Log,
		PermissionsBus: permissionsBus,
	})

	assettagapi.Routes(app, assettagapi.Config{
		AssetTagBus:    assetTagBus,
		AuthClient:     cfg.AuthClient,
		Log:            cfg.Log,
		PermissionsBus: permissionsBus,
	})

	reportstoapi.Routes(app, reportstoapi.Config{
		ReportsToBus:   reportsToBus,
		AuthClient:     cfg.AuthClient,
		Log:            cfg.Log,
		PermissionsBus: permissionsBus,
	})

	officeapi.Routes(app, officeapi.Config{
		OfficeBus:      officeBus,
		AuthClient:     cfg.AuthClient,
		Log:            cfg.Log,
		PermissionsBus: permissionsBus,
	})

	userassetapi.Routes(app, userassetapi.Config{
		UserAssetBus:   userAssetBus,
		AuthClient:     cfg.AuthClient,
		Log:            cfg.Log,
		PermissionsBus: permissionsBus,
	})

	assetapi.Routes(app, assetapi.Config{
		AssetBus:       assetBus,
		AuthClient:     cfg.AuthClient,
		Log:            cfg.Log,
		PermissionsBus: permissionsBus,
	})

	approvalapi.Routes(app, approvalapi.Config{
		UserApprovalStatusBus: userApprovalStatusBus,
		AuthClient:            cfg.AuthClient,
		Log:                   cfg.Log,
		PermissionsBus:        permissionsBus,
	})

	commentapi.Routes(app, commentapi.Config{
		Log:                    cfg.Log,
		UserApprovalCommentBus: userApprovalCommentBus,
		AuthClient:             cfg.AuthClient,
		PermissionsBus:         permissionsBus,
	})

	contactinfoapi.Routes(app, contactinfoapi.Config{
		ContactInfoBus: contactInfoBus,
		AuthClient:     cfg.AuthClient,
		Log:            cfg.Log,
		PermissionsBus: permissionsBus,
	})

	brandapi.Routes(app, brandapi.Config{
		BrandBus:       brandBus,
		AuthClient:     cfg.AuthClient,
		Log:            cfg.Log,
		PermissionsBus: permissionsBus,
	})

	productcategoryapi.Routes(app, productcategoryapi.Config{
		ProductCategoryBus: productCategoryBus,
		AuthClient:         cfg.AuthClient,
		Log:                cfg.Log,
		PermissionsBus:     permissionsBus,
	})

<<<<<<< HEAD
	warehouseapi.Routes(app, warehouseapi.Config{
		WarehouseBus:   warehouseBus,
		AuthClient:     cfg.AuthClient,
		Log:            cfg.Log,
		PermissionsBus: permissionsBus,
	})
=======
	// Permissions endpoints
	roleapi.Routes(app, roleapi.Config{
		Log:            cfg.Log,
		RoleBus:        roleBus,
		AuthClient:     cfg.AuthClient,
		PermissionsBus: permissionsBus,
	})

	userroleapi.Routes(app, userroleapi.Config{
		Log:            cfg.Log,
		UserRoleBus:    userRoleBus,
		AuthClient:     cfg.AuthClient,
		PermissionsBus: permissionsBus,
	})

	tableaccessapi.Routes(app, tableaccessapi.Config{
		Log:            cfg.Log,
		TableAccessBus: tableAccessBus,
		AuthClient:     cfg.AuthClient,
		PermissionsBus: permissionsBus,
	})

	productapi.Routes(app, productapi.Config{
		ProductBus:     productBus,
		AuthClient:     cfg.AuthClient,
		Log:            cfg.Log,
		PermissionsBus: permissionsBus,
	})

	physicalattributeapi.Routes(app, physicalattributeapi.Config{
		PhysicalAttributeBus: physicalAttributeBus,
		AuthClient:           cfg.AuthClient,
		Log:                  cfg.Log,
		PermissionsBus:       permissionsBus,
	})
>>>>>>> 2bf8b290
}<|MERGE_RESOLUTION|>--- conflicted
+++ resolved
@@ -331,14 +331,13 @@
 		PermissionsBus:     permissionsBus,
 	})
 
-<<<<<<< HEAD
 	warehouseapi.Routes(app, warehouseapi.Config{
 		WarehouseBus:   warehouseBus,
 		AuthClient:     cfg.AuthClient,
 		Log:            cfg.Log,
 		PermissionsBus: permissionsBus,
 	})
-=======
+
 	// Permissions endpoints
 	roleapi.Routes(app, roleapi.Config{
 		Log:            cfg.Log,
@@ -374,5 +373,4 @@
 		Log:                  cfg.Log,
 		PermissionsBus:       permissionsBus,
 	})
->>>>>>> 2bf8b290
 }