package apitest

import (
	"github.com/timmaaaz/ichor/app/domain/assets/approvalstatusapp"
	"github.com/timmaaaz/ichor/app/domain/assets/assetapp"
	"github.com/timmaaaz/ichor/app/domain/assets/assetconditionapp"
	"github.com/timmaaaz/ichor/app/domain/assets/assettagapp"
	"github.com/timmaaaz/ichor/app/domain/assets/assettypeapp"
	"github.com/timmaaaz/ichor/app/domain/assets/fulfillmentstatusapp"
	"github.com/timmaaaz/ichor/app/domain/assets/tagapp"
	"github.com/timmaaaz/ichor/app/domain/assets/userassetapp"
	"github.com/timmaaaz/ichor/app/domain/assets/validassetapp"
	"github.com/timmaaaz/ichor/app/domain/core/contactinfoapp"
	"github.com/timmaaaz/ichor/app/domain/inventory/core/brandapp"
	"github.com/timmaaaz/ichor/app/domain/inventory/core/physicalattributeapp"
	inventoryproductapp "github.com/timmaaaz/ichor/app/domain/inventory/core/productapp"
	"github.com/timmaaaz/ichor/app/domain/inventory/core/productcategoryapp"
	"github.com/timmaaaz/ichor/app/domain/location/cityapp"
	"github.com/timmaaaz/ichor/app/domain/location/officeapp"
	"github.com/timmaaaz/ichor/app/domain/location/streetapp"
	"github.com/timmaaaz/ichor/app/domain/permissions/roleapp"
	"github.com/timmaaaz/ichor/app/domain/permissions/tableaccessapp"
	"github.com/timmaaaz/ichor/app/domain/permissions/userroleapp.go"
	"github.com/timmaaaz/ichor/app/domain/users/reportstoapp"
	"github.com/timmaaaz/ichor/app/domain/users/status/approvalapp"
	"github.com/timmaaaz/ichor/app/domain/users/status/commentapp"
	"github.com/timmaaaz/ichor/app/domain/users/titleapp"
	"github.com/timmaaaz/ichor/app/domain/warehouse/warehouseapp"
	"github.com/timmaaaz/ichor/business/domain/homebus"
	"github.com/timmaaaz/ichor/business/domain/location/countrybus"
	"github.com/timmaaaz/ichor/business/domain/location/regionbus"

	"github.com/timmaaaz/ichor/business/domain/users/userbus"
)

// User extends the dbtest user for api test support.
type User struct {
	userbus.User

	Homes []homebus.Home
	Token string
}

// SeedData represents users for api tests.
type SeedData struct {
	Users                []User
	Admins               []User
	Countries            []countrybus.Country
	Regions              []regionbus.Region
	Cities               []cityapp.City
	Streets              []streetapp.Street
	ValidAssets          []validassetapp.ValidAsset
	AssetTypes           []assettypeapp.AssetType
	AssetConditions      []assetconditionapp.AssetCondition
	ApprovalStatuses     []approvalstatusapp.ApprovalStatus
	UserApprovalStatuses []approvalapp.UserApprovalStatus
	UserApprovalComments []commentapp.UserApprovalComment
	FulfillmentStatuses  []fulfillmentstatusapp.FulfillmentStatus
	Tags                 []tagapp.Tag
	AssetTags            []assettagapp.AssetTag
	Titles               []titleapp.Title
	ReportsTo            []reportstoapp.ReportsTo
	Offices              []officeapp.Office
	UserAssets           []userassetapp.UserAsset
	Assets               []assetapp.Asset
	ContactInfo          []contactinfoapp.ContactInfo
	Brands               []brandapp.Brand
	ProductCategories    []productcategoryapp.ProductCategory
<<<<<<< HEAD
	Warehouses           []warehouseapp.Warehouse
	Roles                []rolebus.Role
	UserRoles            []userrolebus.UserRole
	TableAccesses        []tableaccessbus.TableAccess
=======
	Roles                []roleapp.Role
	UserRoles            []userroleapp.UserRole
	TableAccesses        []tableaccessapp.TableAccess
	InventoryProducts    []inventoryproductapp.Product
	PhysicalAttributes   []physicalattributeapp.PhysicalAttribute
>>>>>>> 2bf8b290
}

// Table represent fields needed for running an api test.
type Table struct {
	Name       string
	URL        string
	Token      string
	Method     string
	StatusCode int
	Input      any
	GotResp    any
	ExpResp    any
	CmpFunc    func(got any, exp any) string
}<|MERGE_RESOLUTION|>--- conflicted
+++ resolved
@@ -66,18 +66,12 @@
 	ContactInfo          []contactinfoapp.ContactInfo
 	Brands               []brandapp.Brand
 	ProductCategories    []productcategoryapp.ProductCategory
-<<<<<<< HEAD
 	Warehouses           []warehouseapp.Warehouse
-	Roles                []rolebus.Role
-	UserRoles            []userrolebus.UserRole
-	TableAccesses        []tableaccessbus.TableAccess
-=======
 	Roles                []roleapp.Role
 	UserRoles            []userroleapp.UserRole
 	TableAccesses        []tableaccessapp.TableAccess
 	InventoryProducts    []inventoryproductapp.Product
 	PhysicalAttributes   []physicalattributeapp.PhysicalAttribute
->>>>>>> 2bf8b290
 }
 
 // Table represent fields needed for running an api test.
